<<<<<<< HEAD
#from swyft.bounds import Bound
#from swyft.inference import MarginalPosterior, MarginalRatioEstimator
#from swyft.networks import get_marginal_classifier
#from swyft.plot import corner, empirical_z_score_corner, hist1d, violin
#from swyft.prior import (
#    Prior,
#    PriorTruncator,
#    get_diagonal_normal_prior,
#    get_uniform_prior,
#)
#from swyft.store import DaskSimulator, Dataset, Simulator, Store

from swyft.lightning.core import *
from swyft.lightning.stores import *
from swyft.lightning.estimators import *
from swyft.lightning.bounds import *
from swyft.lightning.simulator import *
from swyft.lightning.samples import *

def zen():
    print("  Cursed by the dimensionality of your nuisance space?")
    print("  Wasted by Markov chains that reject your simulations?")
    print("     Exhausted from messing with simplistic models,")
    print("because your inference algorithm cannot handle the truth?")
    print("         Try swyft for some pain relief.")
=======
from swyft.bounds import Bound
from swyft.inference import MarginalPosterior, MarginalRatioEstimator
from swyft.networks import (
    OnlineDictStandardizingLayer,
    OnlineStandardizingLayer,
    get_marginal_classifier,
)
from swyft.plot import corner, empirical_z_score_corner, hist1d, violin
from swyft.prior import (
    Prior,
    PriorTruncator,
    get_diagonal_normal_prior,
    get_uniform_prior,
)
from swyft.store import DaskSimulator, Dataset, Simulator, Store

try:
    from .__version__ import version as __version__
except ModuleNotFoundError:
    __version__ = ""
>>>>>>> 80e67ecc


#__all__ = [
#    "Bound",
#    "corner",
#    "DaskSimulator",
#    "Dataset",
#    "empirical_z_score_corner",
#    "get_marginal_classifier",
#    "hist1d",
#    "MarginalPosterior",
#    "MarginalRatioEstimator",
#    "OnlineDictStandardizingLayer",
#    "OnlineStandardizingLayer",
#    "Prior",
#    "PriorTruncator",
#    "Simulator",
#    "Store",
#    "get_diagonal_normal_prior",
#    "get_uniform_prior",
#    "violin",
#]<|MERGE_RESOLUTION|>--- conflicted
+++ resolved
@@ -1,70 +1,11 @@
-<<<<<<< HEAD
-#from swyft.bounds import Bound
-#from swyft.inference import MarginalPosterior, MarginalRatioEstimator
-#from swyft.networks import get_marginal_classifier
-#from swyft.plot import corner, empirical_z_score_corner, hist1d, violin
-#from swyft.prior import (
-#    Prior,
-#    PriorTruncator,
-#    get_diagonal_normal_prior,
-#    get_uniform_prior,
-#)
-#from swyft.store import DaskSimulator, Dataset, Simulator, Store
-
+from swyft.lightning.bounds import *
 from swyft.lightning.core import *
+from swyft.lightning.estimators import *
+from swyft.lightning.samples import *
+from swyft.lightning.simulator import *
 from swyft.lightning.stores import *
-from swyft.lightning.estimators import *
-from swyft.lightning.bounds import *
-from swyft.lightning.simulator import *
-from swyft.lightning.samples import *
-
-def zen():
-    print("  Cursed by the dimensionality of your nuisance space?")
-    print("  Wasted by Markov chains that reject your simulations?")
-    print("     Exhausted from messing with simplistic models,")
-    print("because your inference algorithm cannot handle the truth?")
-    print("         Try swyft for some pain relief.")
-=======
-from swyft.bounds import Bound
-from swyft.inference import MarginalPosterior, MarginalRatioEstimator
-from swyft.networks import (
-    OnlineDictStandardizingLayer,
-    OnlineStandardizingLayer,
-    get_marginal_classifier,
-)
-from swyft.plot import corner, empirical_z_score_corner, hist1d, violin
-from swyft.prior import (
-    Prior,
-    PriorTruncator,
-    get_diagonal_normal_prior,
-    get_uniform_prior,
-)
-from swyft.store import DaskSimulator, Dataset, Simulator, Store
 
 try:
     from .__version__ import version as __version__
 except ModuleNotFoundError:
-    __version__ = ""
->>>>>>> 80e67ecc
-
-
-#__all__ = [
-#    "Bound",
-#    "corner",
-#    "DaskSimulator",
-#    "Dataset",
-#    "empirical_z_score_corner",
-#    "get_marginal_classifier",
-#    "hist1d",
-#    "MarginalPosterior",
-#    "MarginalRatioEstimator",
-#    "OnlineDictStandardizingLayer",
-#    "OnlineStandardizingLayer",
-#    "Prior",
-#    "PriorTruncator",
-#    "Simulator",
-#    "Store",
-#    "get_diagonal_normal_prior",
-#    "get_uniform_prior",
-#    "violin",
-#]+    __version__ = ""