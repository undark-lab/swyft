--- conflicted
+++ resolved
@@ -160,7 +160,6 @@
         torch.save(sd, filename)
 
 
-<<<<<<< HEAD
 class Posteriors:
     """Main inference class.
 
@@ -175,11 +174,6 @@
     def __init__(self, dataset):
         self._pnames = dataset.pnames
         self._trunc_prior = swyft.TruncatedPrior(dataset.prior, bound=dataset.bound)
-=======
-class Posteriors(object):
-    def __init__(self, prior, bound=None):
-        self._trunc_prior = swyft.TruncatedPrior(prior, bound=bound)
->>>>>>> 47b17ca6
         self._ratios = {}
         self._dataset = dataset
 
@@ -231,7 +225,6 @@
                 v.to(device)
         return self
 
-<<<<<<< HEAD
     @property
     def dataset(self):
         """Default training dataset."""
@@ -242,17 +235,18 @@
         self._dataset = dataset
 
     def train(self, marginals,
+         trainoptions = None
+#        batch_size=64,
+#        validation_size=0.1,
+#        early_stopping_patience=5,
+#        max_epochs=30,
+#        optimizer=torch.optim.Adam,
+#        optimizer_args=dict(lr=1e-3),
+#        scheduler=torch.optim.lr_scheduler.ReduceLROnPlateau,
+#        scheduler_args=dict(factor=0.1, patience=5),
+#        nworkers=2,
+#        non_blocking=True,
         alt_dataset = None,
-        batch_size=64,
-        validation_size=0.1,
-        early_stopping_patience=5,
-        max_epochs=30,
-        optimizer=torch.optim.Adam,
-        optimizer_args=dict(lr=1e-3),
-        scheduler=torch.optim.lr_scheduler.ReduceLROnPlateau,
-        scheduler_args=dict(factor=0.1, patience=5),
-        nworkers=2,
-        non_blocking=True,
         ):
         """Train marginals.
 
@@ -260,18 +254,14 @@
             batch_size (int): Batch size...
             TODO
         """
-        dataset = alt_dataset if alt_dataset else self._dataset
+        dataset = alt_dataset or self._dataset
         if dataset is None:
             print("ERROR: No dataset specified.")
             return
         if dataset.requires_sim:
             print("ERROR: Not all points in the dataset are simulated yet.")
             return
-=======
-    def train(
-        self, marginals, dataset, trainoptions: Optional[swyft.TrainOptions] = None,
-    ):
->>>>>>> 47b17ca6
+
         marginals = tupelize_marginals(marginals)
         re = self._ratios[marginals]
 
