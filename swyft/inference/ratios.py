--- conflicted
+++ resolved
@@ -33,7 +33,6 @@
         return ratios[self._comb]
 
 
-<<<<<<< HEAD
 # Deprecated
 #class JoinedRatioEstimator:
 #    def __init__(self, ratio_collections):
@@ -50,25 +49,25 @@
 #        return result
 
 
+
+# Deprecated
+#class JoinedRatioCollection:
+#    def __init__(self, ratio_collections):
+#        self._rcs = ratio_collections
+#        self.param_list = []
+#        [self.param_list.extend(rc.param_list) for rc in self._rcs]
+#        self.param_list = list(set(self.param_list))
+#
+#    def ratios(self, obs: Array, params: Array, device=None, n_batch=10_000):
+#        result = {}
+#        for rc in self._rcs:
+#            ratios = rc.ratios(obs, params, device=device, n_batch=n_batch)
+#            result.update(ratios)
+#        return result
+
+#class RatioCollection:
+
 class RatioEstimator:
-=======
-class JoinedRatioCollection:
-    def __init__(self, ratio_collections):
-        self._rcs = ratio_collections
-        self.param_list = []
-        [self.param_list.extend(rc.param_list) for rc in self._rcs]
-        self.param_list = list(set(self.param_list))
-
-    def ratios(self, obs: Array, params: Array, device=None, n_batch=10_000):
-        result = {}
-        for rc in self._rcs:
-            ratios = rc.ratios(obs, params, device=device, n_batch=n_batch)
-            result.update(ratios)
-        return result
-
-
-class RatioCollection:
->>>>>>> 499a1907
     _save_attrs = ["param_list", "_head_swyft_state_dict", "_tail_swyft_state_dict"]
 
     def __init__(
