# pylint: disable=no-member, not-callable
import logging
from contextlib import suppress
from copy import deepcopy
from typing import Sequence

import numpy as np
import torch

from swyft.utils import dict_to_device

from .loss import loss_fn


def split_length_by_percentage(length: int, percents: Sequence[float]) -> Sequence[int]:
    assert np.isclose(sum(percents), 1.0), f"{percents} does not sum to 1."
    lengths = [int(percent * length) for percent in percents]

    # Any extra from round off goes to the first split.
    difference = length - sum(lengths)
    lengths[0] += difference
    assert length == sum(
        lengths
    ), f"Splitting into {lengths} should equal total {length}."
    return lengths


# We have the posterior exactly because our proir is known and flat. Flip bayes theorem, we have the likelihood ratio.
# Consider that the variance of the loss from different legs causes some losses to have high coefficients in front of them.
def train(
    head,
    tail,
    train_loader,
    validation_loader,
    early_stopping_patience,
    max_epochs,
    optimizer_fn,
    lr,
    scheduler_fn,
    reduce_lr_factor,
    reduce_lr_patience,
    device="cpu",
    non_blocking=True,
):
    """Network training loop.

    Args:
        network (nn.Module): network for ratio estimation.
        train_loader (DataLoader): DataLoader of samples.
        validation_loader (DataLoader): DataLoader of samples.
        max_epochs (int): Number of epochs.
        lr (float): learning rate.
        device (str, device): Move batches to this device.
        non_blocking (bool): non_blocking in .to(device) expression.

    Returns:
        list: list of training losses.
    """
    # TODO consider that the user might want other training stats, like number of correct samples for example
    def do_epoch(loader: torch.utils.data.dataloader.DataLoader, train: bool):
        accumulated_loss = 0
        training_context = suppress() if train else torch.no_grad()
        with training_context:
            for batch in loader:
                optimizer.zero_grad()
                sim, z = batch

                obs = dict_to_device(sim, device=device, non_blocking=non_blocking)
                params = z.to(device, non_blocking=non_blocking)
                losses = loss_fn(head, tail, obs, params)
                loss = sum(losses)

                if train:
                    loss.backward()
                    optimizer.step()

                accumulated_loss += loss.detach().cpu().numpy().item()

        return accumulated_loss

    max_epochs = 2 ** 31 - 1 if max_epochs is None else max_epochs
    params = list(head.parameters()) + list(tail.parameters())
    optimizer = optimizer_fn(params, lr=lr)
    scheduler = scheduler_fn(
        optimizer,
        factor=reduce_lr_factor,
        patience=reduce_lr_patience,
    )

    n_train_batches = len(train_loader) if len(train_loader) != 0 else 1
    n_validation_batches = len(validation_loader) if len(validation_loader) != 0 else 1

    train_losses, validation_losses = [], []
    epoch, fruitless_epoch, min_loss = 0, 0, float("Inf")
    while epoch < max_epochs and fruitless_epoch < early_stopping_patience:
        head.train()
        tail.train()
        train_loss = do_epoch(train_loader, True)
        train_losses.append(train_loss / n_train_batches)

        # network.eval()
        head.eval()
        tail.eval()
        validation_loss = do_epoch(validation_loader, False)
<<<<<<< HEAD
        l = validation_loss / n_validation_batches
        logging.debug(
            "validation loss = %.4g" % l
        )
=======
        avg_validation_loss = validation_loss / n_validation_batches
        validation_losses.append(avg_validation_loss)

>>>>>>> 584999ce
        epoch += 1
        # FIXME: Not optimal when multiple parameter groups are present
        lr = optimizer.param_groups[0]['lr']
        print("Training: lr=%.2g, Epoch=%i, VL=%.4g"%(lr, epoch, l), end="\r")
        validation_losses.append(l)

        if epoch == 0 or min_loss > validation_loss:
            fruitless_epoch = 0
            min_loss = validation_loss
            # TODO update
            best_state_dict_head = deepcopy(head.state_dict())
            best_state_dict_tail = deepcopy(tail.state_dict())
        else:
            fruitless_epoch += 1
<<<<<<< HEAD
        scheduler.step(l)

    print("Training: lr=%.2g, Epoch=%i, VL=%.4g"%(lr, epoch, l))
=======
        scheduler.step(avg_validation_loss)
        print(
            f"Epoch {epoch}. Validation Loss {avg_validation_loss:.4g}",
            end="\r",
            flush=True,
        )
>>>>>>> 584999ce

    return train_losses, validation_losses, best_state_dict_head, best_state_dict_tail


def trainloop(
    head,
    tail,
    dataset,
    batch_size=64,
    percent_validation=0.1,
    early_stopping_patience=10,
    max_epochs=50,
    optimizer_fn=torch.optim.Adam,
    lr=1e-3,
    scheduler_fn=torch.optim.lr_scheduler.ReduceLROnPlateau,
    reduce_lr_factor=0.1,
    reduce_lr_patience=5,
    nworkers=0,
    device="cpu",
):
    logging.debug("Entering trainloop")
    logging.debug(f"{'batch_size':>25} {batch_size:<4}")
    logging.debug(f"{'percent_validation':>25} {percent_validation:<4}")
    logging.debug(f"{'early_stopping_patience':>25} {early_stopping_patience:<4}")
    logging.debug(f"{'max_epochs':>25} {max_epochs:<4}")
    logging.debug(f"{'optimizer_fn':>25} {repr(optimizer_fn):<4}")
    logging.debug(f"{'lr':>25} {lr:<4}")
    logging.debug(f"{'scheduler_fn':>25} {repr(scheduler_fn):<4}")
    logging.debug(f"{'reduce_lr_factor':>25} {reduce_lr_factor:<4}")
    logging.debug(f"{'reduce_lr_patience':>25} {reduce_lr_patience:<4}")
    logging.debug(f"{'nworkers':>25} {nworkers:<4}")

    percent_train = 1.0 - percent_validation
    nvalid, ntrain = split_length_by_percentage(
        len(dataset), (percent_validation, percent_train)
    )
    dataset_train, dataset_valid = torch.utils.data.random_split(
        dataset, [ntrain, nvalid]
    )
    train_loader = torch.utils.data.DataLoader(
        dataset_train,
        batch_size=batch_size,
        num_workers=nworkers,
        pin_memory=True,
        drop_last=True,
    )
    valid_loader = torch.utils.data.DataLoader(
        dataset_valid,
        batch_size=batch_size,
        num_workers=nworkers,
        pin_memory=True,
        drop_last=True,
    )

    tl, vl, sd_head, sd_tail = train(
        head,
        tail,
        train_loader,
        valid_loader,
        early_stopping_patience=early_stopping_patience,
        max_epochs=max_epochs,
        optimizer_fn=optimizer_fn,
        lr=lr,
        scheduler_fn=scheduler_fn,
        reduce_lr_factor=reduce_lr_factor,
        reduce_lr_patience=reduce_lr_patience,
        device=device,
    )
    vl_minimum = min(vl)
    vl_min_idx = vl.index(vl_minimum)
    train_loss = tl[: vl_min_idx + 1]
    valid_loss = vl[: vl_min_idx + 1]
    head.load_state_dict(sd_head)
    tail.load_state_dict(sd_tail)
    logging.debug("Train losses: " + str(train_loss))
    logging.debug("Valid losses: " + str(valid_loss))
    logging.debug("Finished trainloop.")
    return dict(train_loss=train_loss, valid_loss=valid_loss)


if __name__ == "__main__":
    pass<|MERGE_RESOLUTION|>--- conflicted
+++ resolved
@@ -102,20 +102,14 @@
         head.eval()
         tail.eval()
         validation_loss = do_epoch(validation_loader, False)
-<<<<<<< HEAD
         l = validation_loss / n_validation_batches
         logging.debug(
             "validation loss = %.4g" % l
         )
-=======
-        avg_validation_loss = validation_loss / n_validation_batches
-        validation_losses.append(avg_validation_loss)
-
->>>>>>> 584999ce
         epoch += 1
         # FIXME: Not optimal when multiple parameter groups are present
         lr = optimizer.param_groups[0]['lr']
-        print("Training: lr=%.2g, Epoch=%i, VL=%.4g"%(lr, epoch, l), end="\r")
+        print("Training: lr=%.2g, Epoch=%i, VL=%.4g"%(lr, epoch, l), end="\r", flush=True)
         validation_losses.append(l)
 
         if epoch == 0 or min_loss > validation_loss:
@@ -126,18 +120,9 @@
             best_state_dict_tail = deepcopy(tail.state_dict())
         else:
             fruitless_epoch += 1
-<<<<<<< HEAD
         scheduler.step(l)
 
     print("Training: lr=%.2g, Epoch=%i, VL=%.4g"%(lr, epoch, l))
-=======
-        scheduler.step(avg_validation_loss)
-        print(
-            f"Epoch {epoch}. Validation Loss {avg_validation_loss:.4g}",
-            end="\r",
-            flush=True,
-        )
->>>>>>> 584999ce
 
     return train_losses, validation_losses, best_state_dict_head, best_state_dict_tail
 
