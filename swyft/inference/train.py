# pylint: disable=no-member, not-callable
import logging
from contextlib import suppress
from copy import deepcopy
from dataclasses import dataclass
from typing import Callable, Optional, Sequence

import numpy as np
import torch

from swyft.inference.loss import loss_fn
from swyft.utils import dict_to_device

log = logging.getLogger(__name__)


def split_length_by_percentage(length: int, percents: Sequence[float]) -> Sequence[int]:
    assert np.isclose(sum(percents), 1.0), f"{percents} does not sum to 1."
    lengths = [int(percent * length) for percent in percents]

    # Any extra from round off goes to the first split.
    difference = length - sum(lengths)
    lengths[0] += difference
    assert length == sum(
        lengths
    ), f"Splitting into {lengths} should equal total {length}."
    return lengths


@dataclass
class TrainOptions:
    """Settings for the trainloop function."""

    batch_size: int = 64
    validation_size: float = 0.1
    early_stopping_patience: int = 10
    max_epochs: int = 50
    optimizer: Callable = torch.optim.Adam
    optimizer_args: dict = dict(lr=1e-3)
    scheduler: Callable = torch.optim.lr_scheduler.ReduceLROnPlateau
    scheduler_args: Callable = dict(reduce_lr_factor=0.1, reduce_lr_patience=5)
    nworkers: int = 2
    device: str = "cpu"
    non_blocking: bool = True


# We have the posterior exactly because our prior is known and flat. Flip bayes theorem, we have the likelihood ratio.
# Consider that the variance of the loss from different legs causes some losses to have high coefficients in front of them.
def do_training(
    head, tail, train_loader, validation_loader, trainoptions: TrainOptions,
):
    """Network training loop.

    Args:

    Returns:
        train_losses, validation_losses, best_state_dict_head, best_state_dict_tail
    """
    # TODO consider that the user might want other training stats, like number of correct samples for example
    def do_epoch(loader: torch.utils.data.dataloader.DataLoader, train: bool):
        accumulated_loss = 0
        training_context = suppress() if train else torch.no_grad()
        with training_context:
            for batch in loader:
                optimizer.zero_grad()
                sim, z, _ = batch

                obs = dict_to_device(
                    sim,
                    device=trainoptions.device,
                    non_blocking=trainoptions.non_blocking,
                )
                params = z.to(
                    device=trainoptions.device, non_blocking=trainoptions.non_blocking
                )
                losses = loss_fn(head, tail, obs, params)
                loss = sum(losses)

                if train:
                    loss.backward()
                    optimizer.step()

                accumulated_loss += loss.detach().cpu().numpy().item()

        return accumulated_loss

    max_epochs = (
        2 ** 31 - 1 if trainoptions.max_epochs is None else trainoptions.max_epochs
    )
    params = list(head.parameters()) + list(tail.parameters())
    optimizer = trainoptions.optimizer_fn(params, **trainoptions.optimizer_args)
    scheduler = trainoptions.scheduler_fn(optimizer, **trainoptions.scheduler_args)

    n_train_batches = len(train_loader) if len(train_loader) != 0 else 1
    n_validation_batches = len(validation_loader) if len(validation_loader) != 0 else 1

    train_losses, validation_losses = [], []
    epoch, fruitless_epoch, min_loss = 0, 0, float("Inf")
    while epoch < max_epochs and fruitless_epoch < trainoptions.early_stopping_patience:
        head.train()
        tail.train()
        train_loss = do_epoch(train_loader, True)
        train_losses.append(train_loss / n_train_batches)

        # network.eval()
        head.eval()
        tail.eval()
        validation_loss = do_epoch(validation_loader, False)
        l = validation_loss / n_validation_batches
        logging.debug("validation loss = %.4g" % l)
        epoch += 1
        # FIXME: Not optimal when multiple parameter groups are present
        lr = optimizer.param_groups[0]["lr"]
        print(
            "\rTraining: lr=%.2g, Epoch=%i, VL=%.4g" % (lr, epoch, l),
            end="",
            flush=True,
        )
        validation_losses.append(l)

        if epoch == 0 or min_loss > validation_loss:
            fruitless_epoch = 0
            min_loss = validation_loss
            # TODO update
            best_state_dict_head = deepcopy(head.state_dict())
            best_state_dict_tail = deepcopy(tail.state_dict())
        else:
            fruitless_epoch += 1
        scheduler.step(l)

    print("")

    return train_losses, validation_losses, best_state_dict_head, best_state_dict_tail


def _get_ntrain_nvalid(validation_size, len_dataset):
    if isinstance(validation_size, float):
        percent_validation = validation_size
        percent_train = 1.0 - percent_validation
        ntrain, nvalid = split_length_by_percentage(
            len_dataset, (percent_train, percent_validation)
        )
        if nvalid % 2 != 0:
            nvalid += 1
            ntrain -= 1
    elif isinstance(validation_size, int):
        nvalid = validation_size
        ntrain = len_dataset - nvalid
        assert ntrain > 0

        if nvalid % 2 != 0:
            nvalid += 1
            ntrain -= 1
    else:
        raise TypeError()
    return ntrain, nvalid


def trainloop(
    head, tail, dataset, trainoptions: Optional[TrainOptions] = None,
):
    if trainoptions is None:
        trainoptions = TrainOptions()

    log.debug("Entering trainloop")
<<<<<<< HEAD
    log.debug(f"{'batch_size':>25} {batch_size:<4}")
    log.debug(f"{'validation_size':>25} {validation_size:<4}")
    log.debug(f"{'early_stopping_patience':>25} {early_stopping_patience:<4}")
    log.debug(f"{'max_epochs':>25} {max_epochs:<4}")
    log.debug(f"{'optimizer_fn':>25} {repr(optimizer):<4}")
    # TODO: How to log dictionary content?
    #log.debug(f"{'lr':>25} {lr:<4}")
    log.debug(f"{'scheduler_fn':>25} {repr(scheduler):<4}")
    #log.debug(f"{'reduce_lr_factor':>25} {reduce_lr_factor:<4}")
    #log.debug(f"{'reduce_lr_patience':>25} {reduce_lr_patience:<4}")
    log.debug(f"{'nworkers':>25} {nworkers:<4}")
=======
    log.debug(f"{'batch_size':>25} {trainoptions.batch_size:<4}")
    log.debug(f"{'validation_size':>25} {trainoptions.validation_size:<4}")
    log.debug(
        f"{'early_stopping_patience':>25} {trainoptions.early_stopping_patience:<4}"
    )
    log.debug(f"{'max_epochs':>25} {trainoptions.max_epochs:<4}")
    log.debug(f"{'optimizer_fn':>25} {repr(trainoptions.optimizer_fn):<4}")
    # TODO: How to log dictionary content?
    # log.debug(f"{'lr':>25} {lr:<4}")
    log.debug(f"{'scheduler_fn':>25} {repr(trainoptions.scheduler_fn):<4}")
    # log.debug(f"{'reduce_lr_factor':>25} {reduce_lr_factor:<4}")
    # log.debug(f"{'reduce_lr_patience':>25} {reduce_lr_patience:<4}")
    log.debug(f"{'nworkers':>25} {trainoptions.nworkers:<4}")
>>>>>>> 47b17ca6

    assert trainoptions.validation_size > 0
    ntrain, nvalid = _get_ntrain_nvalid(trainoptions.validation_size, len(dataset))

    dataset_train, dataset_valid = torch.utils.data.random_split(
        dataset, [ntrain, nvalid]
    )
    train_loader = torch.utils.data.DataLoader(
        dataset_train,
        batch_size=trainoptions.batch_size,
        num_workers=trainoptions.nworkers,
        pin_memory=True,
        drop_last=True,
    )
    valid_loader = torch.utils.data.DataLoader(
        dataset_valid,
        batch_size=min(trainoptions.batch_size, nvalid),
        num_workers=trainoptions.nworkers,
        pin_memory=True,
        drop_last=True,
    )
    tl, vl, sd_head, sd_tail = do_training(
        head, tail, train_loader, valid_loader, trainoptions,
    )
    vl_minimum = min(vl)
    vl_min_idx = vl.index(vl_minimum)
    train_loss = tl[: vl_min_idx + 1]
    valid_loss = vl[: vl_min_idx + 1]
    head.load_state_dict(sd_head)
    tail.load_state_dict(sd_tail)
    log.debug("Train losses: " + str(train_loss))
    log.debug("Valid losses: " + str(valid_loss))
    log.debug("Finished trainloop.")
    return dict(train_loss=train_loss, valid_loss=valid_loss)


if __name__ == "__main__":
    pass<|MERGE_RESOLUTION|>--- conflicted
+++ resolved
@@ -163,19 +163,6 @@
         trainoptions = TrainOptions()
 
     log.debug("Entering trainloop")
-<<<<<<< HEAD
-    log.debug(f"{'batch_size':>25} {batch_size:<4}")
-    log.debug(f"{'validation_size':>25} {validation_size:<4}")
-    log.debug(f"{'early_stopping_patience':>25} {early_stopping_patience:<4}")
-    log.debug(f"{'max_epochs':>25} {max_epochs:<4}")
-    log.debug(f"{'optimizer_fn':>25} {repr(optimizer):<4}")
-    # TODO: How to log dictionary content?
-    #log.debug(f"{'lr':>25} {lr:<4}")
-    log.debug(f"{'scheduler_fn':>25} {repr(scheduler):<4}")
-    #log.debug(f"{'reduce_lr_factor':>25} {reduce_lr_factor:<4}")
-    #log.debug(f"{'reduce_lr_patience':>25} {reduce_lr_patience:<4}")
-    log.debug(f"{'nworkers':>25} {nworkers:<4}")
-=======
     log.debug(f"{'batch_size':>25} {trainoptions.batch_size:<4}")
     log.debug(f"{'validation_size':>25} {trainoptions.validation_size:<4}")
     log.debug(
@@ -183,13 +170,8 @@
     )
     log.debug(f"{'max_epochs':>25} {trainoptions.max_epochs:<4}")
     log.debug(f"{'optimizer_fn':>25} {repr(trainoptions.optimizer_fn):<4}")
-    # TODO: How to log dictionary content?
-    # log.debug(f"{'lr':>25} {lr:<4}")
     log.debug(f"{'scheduler_fn':>25} {repr(trainoptions.scheduler_fn):<4}")
-    # log.debug(f"{'reduce_lr_factor':>25} {reduce_lr_factor:<4}")
-    # log.debug(f"{'reduce_lr_patience':>25} {reduce_lr_patience:<4}")
     log.debug(f"{'nworkers':>25} {trainoptions.nworkers:<4}")
->>>>>>> 47b17ca6
 
     assert trainoptions.validation_size > 0
     ntrain, nvalid = _get_ntrain_nvalid(trainoptions.validation_size, len(dataset))
@@ -213,7 +195,7 @@
     )
     tl, vl, sd_head, sd_tail = do_training(
         head, tail, train_loader, valid_loader, trainoptions,
-    )
+)
     vl_minimum = min(vl)
     vl_min_idx = vl.index(vl_minimum)
     train_loss = tl[: vl_min_idx + 1]
