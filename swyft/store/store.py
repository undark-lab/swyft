# pylint: disable=no-member, not-callable
import logging
import os
import time
from abc import ABC, abstractmethod
from pathlib import Path
from typing import Callable, Mapping, Optional, Sequence, Tuple, Union

import fasteners
import numcodecs
import numpy as np
import zarr

import swyft

log = logging.getLogger(__name__)

from swyft.store.simulator import SimulationStatus, Simulator
from swyft.types import Array, PathType, PNamesType, SimShapeType
from swyft.utils import is_empty


class Filesystem:
    metadata = "metadata"
    log_lambdas = "metadata/log_lambdas"
    samples = "samples"
    sims = "samples/sims"
    v = "samples/v"
    log_w = "samples/log_w"
    simulation_status = "samples/simulation_status"


class Store(ABC):
    """Abstract base class for various stores.

    Args:
        zarr_store: zarr storage.
        simulator: simulator object.
        sync_path: if specified, it will enable synchronization using file locks (files will be
            stored in the given path). Must be accessible to all processes working on the store
            and the underlying filesystem must support file locking.
        chunksize: the parameters and simulation output will be stored as arrays with the
            specified chunk size along the sample dimension (a single chunk will be used for the
            other dimensions).
        pickle_protocol: pickle protocol number used for storing intensity functions.
    """

    _filesystem = Filesystem

    @abstractmethod
    def __init__(
        self,
        zarr_store: Union[zarr.MemoryStore, zarr.DirectoryStore],
        simulator: Optional[Simulator] = None,
        sync_path: Optional[PathType] = None,
        chunksize: int = 1,
        pickle_protocol: int = 4,
    ) -> None:
        self._zarr_store = zarr_store
        self._simulator = simulator
        self._pickle_protocol = pickle_protocol  # TODO: to be deprecated, we will default to 4, which is supported since python 3.4

        synchronizer = zarr.ProcessSynchronizer(sync_path) if sync_path else None
        self._root = zarr.group(store=self._zarr_store, synchronizer=synchronizer)

        if set(["samples", "metadata"]) == set(self._root.keys()):
            print("Loading existing store.")
            self._update()
        elif len(self._root.keys()) == 0:
            print("Creating new store.")

            # TODO: Remove
            #            log.debug("Loading existing store.")
            #            self._update()
            #        elif len(self._root.keys()) == 0:
            #            log.debug("Creating new store.")

            self._setup_new_zarr_store(
                simulator.parameter_names,
                simulator.sim_shapes,
                self._root,
                chunksize=chunksize,
                sim_dtype=simulator.sim_dtype,
            )
            log.debug("  sim_shapes = %s" % str(simulator.sim_shapes))
        else:
            raise KeyError(
                "The zarr storage is corrupted. It should either be empty or only have the keys ['samples', 'metadata']."
            )

        # a second layer of synchronization is required to grow the store
        self._lock = None
        if sync_path is not None:
            self._setup_lock(sync_path)

    def add(
        self, N: int, prior: "swyft.Prior", bound: Optional["swyft.Bound"] = None
    ) -> None:
        """Adds points to the store.

        Args:
            N: Number of samples
            prior: Prior
            bound: Bound object for prior truncation

        .. warning::
            Calling this method will alter the content of the store by adding
            additional points. Currently this cannot be reverted, so use with
            care when applying it to the DirectoryStore.
        """
        pdf = swyft.PriorTruncator(prior, bound)

        # Lock store while adding new points
        self.lock()
        self._update()

        # Generate new points
        v_prop = pdf.sample(N=np.random.poisson(N))
        log_lambda_target = pdf.log_prob(v_prop) + np.log(N)
        log_lambda_store = self.log_lambda(v_prop)
        log_w = np.log(np.random.rand(len(v_prop))) + log_lambda_target
        accept_new = log_w > log_lambda_store
        v_new = v_prop[accept_new]
        log_w_new = log_w[accept_new]

        # Anything new?
        if sum(accept_new) > 0:
            # Add new entries to store
            self._append_new_points(v_new, log_w_new)
            print("Store: Adding %i new samples to simulator store." % sum(accept_new))
            # Update intensity function
            self.log_lambdas.resize(len(self.log_lambdas) + 1)
            self.log_lambdas[-1] = dict(pdf=pdf.state_dict(), N=N)

        log.debug(f"  total size of simulator store {len(self)}.")

        # Points added, unlock store
        self.unlock()
        self._update()

    #    @property
    #    def zarr_store(self):
    #        """Return ZarrStore object."""
    #        return self._zarr_store

    def _setup_lock(self, sync_path: PathType) -> None:
        """Setup lock for concurrent access from multiple processes."""
        path = os.path.join(sync_path, "cache.lock")
        self._lock = fasteners.InterProcessLock(path)

    def lock(self) -> None:
        """Lock store for the current process."""
        if self._lock is not None:
            log.debug("Store locked")
            self._lock.acquire(blocking=True)

    def unlock(self) -> None:
        """Unlock store so that other processes can access it."""
        if self._lock is not None:
            self._lock.release()
            log.debug("Store unlocked")

    def _setup_new_zarr_store(
<<<<<<< HEAD
        self, parameter_names, sim_shapes, root, chunksize=1, sim_dtype="f8"
=======
        self,
        pnames: PNamesType,
        sim_shapes: SimShapeType,
        root: zarr.Group,
        chunksize: int = 1,
        sim_dtype: str = "f8",
>>>>>>> 7838dc98
    ) -> None:  # Adding observational shapes to store
        # Parameters
        n_parameters = len(parameter_names)
        v = root.zeros(
            self._filesystem.v,
            shape=(0, n_parameters),
            chunks=(chunksize, n_parameters),
            dtype="f8",
        )
        v.attrs["parameter_names"] = parameter_names

        # Simulations
        sims = root.create_group(self._filesystem.sims)
        for name, shape in sim_shapes.items():
            sims.zeros(
                name, shape=(0, *shape), chunks=(chunksize, *shape), dtype=sim_dtype
            )

        # Random intensity weights
        root.zeros(self._filesystem.log_w, shape=(0,), chunks=(chunksize,), dtype="f8")

        # Pickled Intensity (prior * N) objects
        root.create(
            self._filesystem.log_lambdas,
            shape=(0,),
            dtype=object,
            object_codec=numcodecs.Pickle(protocol=self._pickle_protocol),
        )

        # Simulation status code
        root.zeros(
            self._filesystem.simulation_status,
            shape=(0,),
            chunks=(chunksize,),
            dtype="int",
        )

        self._update()

    def _update(self) -> None:
        self.sims = self._root[self._filesystem.sims]
        self.v = self._root[self._filesystem.v]
        self.log_w = self._root[self._filesystem.log_w]
        self.log_lambdas = self._root[self._filesystem.log_lambdas]
        self.sim_status = self._root[self._filesystem.simulation_status]
        self.parameter_names = self._root[self._filesystem.v].attrs["parameter_names"]

    def __len__(self) -> int:
        """Returns number of samples in the store."""
        self._update()
        return len(self.v)

    def __getitem__(self, i: int) -> Tuple[Mapping[str, np.ndarray], np.ndarray]:
        """Returns data store entry with index :math:`i`."""
        self._update()
        sim = {}
        for key, value in self.sims.items():
            sim[key] = value[i]
        par = self.v[i]
        return (sim, par)

    def _append_new_points(self, v: Array, log_w: Array) -> None:
        """Append z to zarr_store content and generate new slots for x."""
        self._update()
        n = len(v)
        for key, value in self.sims.items():
            shape = list(value.shape)
            shape[0] += n
            value.resize(*shape)

        self._root[self._filesystem.v].append(v)
        self._root[self._filesystem.log_w].append(log_w)
        m = np.full(n, SimulationStatus.PENDING, dtype="int")
        self.sim_status.append(m)

    def log_lambda(self, z: np.ndarray) -> np.ndarray:
        """Intensity function of the store.

        Args:
            z: Array with the sample parameters. Should have shape (num. samples,
                num. parameters per sample).

        Returns:
            Array with the sample intensities.
        """
        self._update()
        d = -np.inf * np.ones_like(z[:, 0])
        if len(self.log_lambdas) == 0:
            return d
        for i in range(len(self.log_lambdas)):
            pdf = swyft.PriorTruncator.from_state_dict(self.log_lambdas[i]["pdf"])
            N = self.log_lambdas[i]["N"]
            r = pdf.log_prob(z) + np.log(N)
            d = np.where(r > d, r, d)
        return d

    def coverage(
        self, N: int, prior: "swyft.Prior", bound: Optional["swyft.Bound"] = None
    ) -> float:
        """Returns fraction of already stored data points.

        Args:
            N: Number of samples
            prior: Prior
            bound: Bound object for prior truncation

        Returns:
            Fraction of samples that is already covered by content of the store.

        .. note::
            A coverage of zero means that all points need to be newly
            simulated. A coverage of 1.0 means that all points are already
            available for this (truncated) prior.

        .. warning::
            Results are Monte Carlo estimated and subject to sampling noise.
        """
        pdf = swyft.PriorTruncator(prior, bound)
        Nsamples = max(N, 1000)  # At least 1000 test samples
        self._update()

        # Generate new points
        v_prop = pdf.sample(N=np.random.poisson(Nsamples))
        log_lambda_target = pdf.log_prob(v_prop) + np.log(N)
        log_lambda_store = self.log_lambda(v_prop)
        frac = np.where(
            log_lambda_target > log_lambda_store,
            np.exp(-log_lambda_target + log_lambda_store),
            1.0,
        ).mean()
        return frac

    def sample(
        self,
        N: int,
        prior: "swyft.Prior",
        bound: Optional["swyft.Bound"] = None,
        check_coverage: bool = True,
        add: bool = False,
    ) -> np.ndarray:
        """Return samples from store.

        Args:
            N: Number of samples
            prior: Prior
            bound: Bound object for prior truncation
            check_coverage: Check whether requested points are contained in the store.
            add: If necessary, add requested points to the store.

        Returns:
            Indices: Index list pointing to the relevant store entries.
        """
        if add:
            if self.coverage(N, prior, bound=bound) < 1:
                self.add(N, prior, bound=bound)
        if check_coverage:
            if self.coverage(N, prior, bound=bound) < 1.0:
                raise RuntimeError(
                    "Store does not contain enough samples for your requested intensity function `N * prior`."
                )
        pdf = swyft.PriorTruncator(prior, bound)

        self._update()

        # Select points from cache
        v_store = self.v[:]
        log_w_store = self.log_w[:]
        log_lambda_target = pdf.log_prob(v_store) + np.log(N)
        accept_stored = log_w_store <= log_lambda_target
        indices = np.array(range(len(accept_stored)))[accept_stored]

        return indices

    def _get_indices_to_simulate(
        self, indices: Optional[Sequence[int]] = None
    ) -> np.ndarray:
        """
        Determine which samples need to be simulated.

        Args:
            indices: array with the indices of the samples to
            consider. If None, consider all samples.

        Returns:
            array with the sample indices
        """
        status = self.get_simulation_status(indices)
        require_simulation = status == SimulationStatus.PENDING
        idx = np.flatnonzero(require_simulation)
        return indices[idx] if indices is not None else idx

    def _set_simulation_status(
        self, indices: Sequence[int], status: SimulationStatus
    ) -> None:
        """
        Flag the specified samples with the simulation status.

        Args:
            indices: array with the indices of the samples to flag
            status: new status for the samples
        """
        assert status in list(SimulationStatus), f"Unknown status {status}"
        current_status = self.sim_status.oindex[indices]
        if np.any(current_status == status):
            log.warning(
                f"Changing simulation status to {status}, but some simulations have already status {status}"
            )
        self.sim_status.oindex[indices] = status

    def get_simulation_status(
        self, indices: Optional[Sequence[int]] = None
    ) -> np.ndarray:
        """Determine the status of sample simulations.

        Args:
            indices: List of indices. If None, check the status of all
                samples

        Returns:
            list of simulation statuses
        """
        self._update()
        return (
            self.sim_status.oindex[indices]
            if indices is not None
            else self.sim_status[:]
        )

    def requires_sim(self, indices: Optional[Sequence[int]] = None) -> bool:
        """Check whether there are parameters which require simulation.

        Args:
            indices: List of indices. If None, check all samples.

        Returns:
            True if one or more samples require simulations, False otherwise.
        """
        self._update()
        return self._get_indices_to_simulate(indices).size > 0

    def _get_indices_failed_simulations(self) -> np.ndarray:
        self._update()
        return np.flatnonzero(self.sim_status == SimulationStatus.FAILED)

    @property
    def any_failed(self) -> bool:
        """Check whether there are parameters which currently lead to a failed simulation."""
        self._update()
        return self._get_indices_failed_simulations().size > 0

    def _add_sim(self, i: int, x: Mapping[str, Array]) -> None:
        for k, v in x.items():
            self.sims[k][i] = v
        self._set_simulation_status(i, SimulationStatus.FINISHED)

    def _failed_sim(self, i: int) -> None:
        self._update()
        self._set_simulation_status(i, SimulationStatus.FAILED)

    def set_simulator(self, simulator: "swyft.Simulator") -> None:
        """(Re)set simulator.

        Args:
            simulator: Simulator.
        """
        if self._simulator is not None:
            log.warning("Simulator already set!  Overwriting.")
        self._simulator = simulator

    def simulate(
        self,
        indices: Optional[Sequence[int]] = None,
        batch_size: Optional[int] = None,
        wait_for_results: Optional[bool] = True,
    ) -> None:
        """Run simulator on parameter store with missing corresponding simulations.

        Args:
            indices: list of sample indices for which a simulation is required
            batch_size: simulations will be submitted in batches of the specified size
            wait_for_results: if True, return only when all simulations are done
        """
        if self._simulator is None:
            log.warning("No simulator specified.  No simulations will run.")
            return

        self.lock()
        self._update()
        idx = self._get_indices_to_simulate(indices)
        self._set_simulation_status(idx, SimulationStatus.RUNNING)
        self.unlock()

        # Run simulations and collect status
        if len(idx) == 0:
            log.debug("No simulations required.")
        else:
            # For the MemoryStore, we need to collect results in memory
            collect_in_memory = True if isinstance(self, MemoryStore) else False

            if collect_in_memory and not wait_for_results:
                logging.warning(
                    "Asynchronous collection of results is not implemented with the MemoryStore"
                )

            self._simulator._run(
                v=self.v,
                sims={k: v.oindex for k, v in self.sims.items()},
                sim_status=self.sim_status.oindex,
                indices=idx,
                collect_in_memory=collect_in_memory,
                batch_size=batch_size,
            )

        if wait_for_results:
            self.wait_for_simulations(indices)

    def wait_for_simulations(self, indices: Sequence[int]) -> None:
        """Wait for a set of sample simulations to be finished.

        Args:
            indices: list of sample indices
        """
        done = False
        while not done:
            time.sleep(1)
            status = self.get_simulation_status(indices)
            done = np.isin(status, [SimulationStatus.FINISHED, SimulationStatus.FAILED])
            done = np.all(done)


class DirectoryStore(Store):
    """Instantiate DirectoryStore.

    Args:
        path (PathType): path to storage directory
        simulator (swyft.Simulator): simulator object
        sync_path: path for synchronization via file locks (files will be stored in the given path).
            It must differ from path, it must be accessible to all processes working on the store,
            and the underlying filesystem must support file locking.

    Example:

        >>> store = swyft.DirectoryStore(PATH_TO_STORE)
        >>> print("Number of simulations in store:", len(store))
    """

    def __init__(
        self,
        path: PathType,
        simulator: Optional[Simulator] = None,
        sync_path: Optional[PathType] = None,
    ) -> None:
        zarr_store = zarr.DirectoryStore(path)
        sync_path = sync_path or os.path.splitext(path)[0] + ".sync"
        super().__init__(
            zarr_store=zarr_store, simulator=simulator, sync_path=sync_path
        )


class MemoryStore(Store):
    """Instantiate a new memory store for a given simulator.

    Args:
        simulator (swyft.Simulator): Simulator object

    .. note::
        The swyft.MemoryStore is in general expected to be faster than
        swyft.DirectoryStore, and useful for quick explorations, or for
        loading training data into memory before training.

    Example::

        >>> store = swyft.MemoryStore(simulator)
    """

    def __init__(self, simulator: Simulator) -> None:
        zarr_store = zarr.MemoryStore()
        super().__init__(zarr_store=zarr_store, simulator=simulator)

    def save(self, path: PathType) -> None:
        """Save the MemoryStore to a DirectoryStore.

        Args:
            path (PathType): Path to DirectoryStore.
        """
        path = Path(path)
        if path.exists() and not path.is_dir():
            raise NotADirectoryError(f"{path} should be a directory")
        elif path.exists() and not is_empty(path):
            raise FileExistsError(f"{path} is not empty")
        else:
            path.mkdir(parents=True, exist_ok=True)
            zarr_store = zarr.DirectoryStore(path)
            zarr.convenience.copy_store(source=self._zarr_store, dest=zarr_store)
            return None

    @classmethod
    def load(
        cls, path: PathType, simulator: Optional[Callable] = None
    ) -> "swyft.MemoryStore":
        """Load existing DirectoryStore into a MemoryStore.

        Args:
            path: path to DirectoryStore
            simulator
        """
        if Path(path).exists():
            memory_store = zarr.MemoryStore()
            directory_store = zarr.DirectoryStore(path)
            zarr.convenience.copy_store(source=directory_store, dest=memory_store)
            obj = MemoryStore.__new__(MemoryStore)
            super(MemoryStore, obj).__init__(
                zarr_store=memory_store, simulator=simulator
            )
            return obj
        else:
            raise FileNotFoundError(f"There is no directory store at {path}.")


#    def copy(self, sync_path=None):
#        zarr_store = zarr.MemoryStore()
#        zarr.convenience.copy_store(source=self._zarr_store, dest=zarr_store)
#        return MemoryStore(
#            params=self.params,
#            zarr_store=zarr_store,
#            simulator=self._simulator,
#            sync_path=sync_path,
#        )
#            zarr_store (zarr.MemoryStore, zarr.DirectoryStore): optional, used in
#                loading.<|MERGE_RESOLUTION|>--- conflicted
+++ resolved
@@ -12,12 +12,11 @@
 import zarr
 
 import swyft
+from swyft.store.simulator import SimulationStatus, Simulator
+from swyft.types import Array, ParameterNamesType, PathType, SimShapeType
+from swyft.utils import is_empty
 
 log = logging.getLogger(__name__)
-
-from swyft.store.simulator import SimulationStatus, Simulator
-from swyft.types import Array, PathType, PNamesType, SimShapeType
-from swyft.utils import is_empty
 
 
 class Filesystem:
@@ -161,16 +160,12 @@
             log.debug("Store unlocked")
 
     def _setup_new_zarr_store(
-<<<<<<< HEAD
-        self, parameter_names, sim_shapes, root, chunksize=1, sim_dtype="f8"
-=======
         self,
-        pnames: PNamesType,
+        parameter_names: ParameterNamesType,
         sim_shapes: SimShapeType,
         root: zarr.Group,
         chunksize: int = 1,
         sim_dtype: str = "f8",
->>>>>>> 7838dc98
     ) -> None:  # Adding observational shapes to store
         # Parameters
         n_parameters = len(parameter_names)
