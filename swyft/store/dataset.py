--- conflicted
+++ resolved
@@ -10,7 +10,6 @@
 
 
 class Dataset(torch_Dataset):
-<<<<<<< HEAD
     """Dataset for access to swyft.Store.
 
     Args:
@@ -20,7 +19,6 @@
         simhook (Callable): Posthook for simulations. Applied on-the-fly to each point.
         simkeys (list of strings): List of simulation keys that should be exposed 
                                     (None means that all store sims are exposed).
-        add (bool): If necessary, automatically add new points to the store.
 
     .. note::
         swyft.Dataset is essentially a list of indices that point to
@@ -30,32 +28,12 @@
         is effectively drawn from a Poisson distribution with mean N.  
     """
 
-    def __init__(self, N, prior, store, bound=None, simhook=None, simkeys = None, add = False):
-=======
-    """Dataset for access to swyft.Store."""
-
     def __init__(self, N, prior, store, bound=None, simhook=None, simkeys=None):
-        """Initialize Dataset.
-
-        Args:
-            N (int): Number of samples.
-            prior (swyft.Prior): Parameter prior.
-            store (swyft.Store): Store reference.
-            simhook (Callable): Posthook for simulations. Applied on-the-fly to each point.
-            simkeys (list of strings): List of simulation keys that should be exposed 
-                                        (None means that all store sims are exposed).
-
-        Notes:
-            Due to the statistical nature of the Store, the returned number of
-            samples is effectively drawn from a Poisson distribution with mean
-            N.
-        """
->>>>>>> 47b17ca6
         super().__init__()
 
         # Initialization
         self._trunc_prior = swyft.TruncatedPrior(prior, bound)
-        self._indices = store.sample(N, prior, bound=bound, add = add)
+        self._indices = store.sample(N, prior, bound=bound)
 
         self._store = store
         self._simhook = simhook
