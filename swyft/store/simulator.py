import enum
import os
import shlex
import subprocess
import tempfile
from operator import getitem
from typing import Callable, Hashable, List, Mapping, Optional, Union

import dask.array as da
import numpy as np
from dask.distributed import Client, fire_and_forget, wait

from swyft.bounds import Prior
from swyft.types import Array, ForwardModelType, PathType, PNamesType, Shape
from swyft.utils import all_finite


class SimulationStatus(enum.IntEnum):
    PENDING = 0
    RUNNING = 1
    FINISHED = 2
    FAILED = 3


class Simulator:
    """Wrapper class for simulator.

    Args:
        model (callable): Model function
        pnames (int or list): List of parameter names, or number of
            parameters (interpreted as 'z0', 'z1', ...)
        sim_shapes (dict): Dict describing model function output shapes.

    Examples::

        >>> def model(v):
        >>>     mu = sum(v)  # mu = x + y + z
        >>>     nu = np.array([v[1], 2*v[2]])  # nu = [y, 2*z]
        >>>     return dict(mu=mu, nu=nu)
        >>> simulator = swyft.Simulator(model, ["x", "y", "z"], sim_shapes=dict(mu=(1,), nu=(2,))
    """

    def __init__(
        self,
        model: ForwardModelType,
        pnames: Union[PNamesType, int],
        sim_shapes: SimShapeType,
    ) -> None:
        self.model = model
        if isinstance(pnames, int):
            pnames = ["z%i" % i for i in range(pnames)]
        self.pnames = pnames
        self.sim_shapes = sim_shapes

<<<<<<< HEAD
    def _run(self, v, sims, sim_status, indices) -> None:
=======
    def _run(self, v, sims, sim_status, indices, **kwargs):
>>>>>>> 434de5b2
        """Run the simulator on the input parameters.

        Args:
            v: array with all the input parameters. Should have shape
                (num. samples, num. parameters)
            sims: dictionary of arrays where to store the simulation output.
                All arrays should have the number of samples as the size of the
                first dimension
            sim_status: array where to store the simulation status (size should
                be equal to the number of samples)
            indices: indices of the samples that need to be run by the
                simulator
        """
        for i in indices:
            sim = self.model(v[i])
            for k in sims.keys():
                sims[k][i] = sim[k]
                sim_status[i] = SimulationStatus.FINISHED


class DaskSimulator:
    """Setup and run the simulator engine, powered by dask."""

    def __init__(
        self,
        model: Callable,
        sim_shapes: SimShapeType,
        fail_on_non_finite: bool = True,
        cluster=None,
    ) -> None:
        """Initiate Simulator using a python function.

        Args:
            model: simulator model function
            sim_shapes: map of simulator's output names to shapes
            fail_on_non_finite: whether return an invalid code if simulation
                returns NaN or infinite, default True
            cluster: cluster address or Cluster object from dask.distributed
                (default is LocalCluster)
        """
        self.model = model
        self.sim_shapes = sim_shapes
        self.fail_on_non_finite = fail_on_non_finite
        self.client = None
        self.cluster = cluster

    def _run(
        self,
        v,
        sims,
        sim_status,
        indices,
        collect_in_memory: bool = True,
        batch_size: Optional[int] = None,
    ) -> None:  # TODO Christoph typing
        """Run the simulator on the input parameters.

        Args:
            v: array with all the input parameters. Should have shape
                (num. samples, num. parameters)
            sims: dictionary of arrays where to store the simulation output.
                All arrays should have the number of samples as the size of the
                first dimension
            sim_status: array where to store the simulation status (size should
                be equal to the number of samples)
            indices: indices of the samples that need to be run by the
                simulator
            collect_in_memory: if True, collect the simulation output in
                memory; if False, instruct Dask workers to save the output to
                the corresponding arrays. The latter option is asynchronous,
                thus this method immediately returns.
            batch_size: simulations will be submitted in batches of the
                specified size
        """
        self.set_dask_cluster(self.cluster)

        # open parameter array as Dask array
        chunks = getattr(v, "chunks", "auto")
        z = da.from_array(v, chunks=chunks)
        idx = da.from_array(indices, chunks=(batch_size or -1,))
        z = z[idx]

        z = z.persist()  # load the parameters in the distributed memory

        # block-wise run the model function on the parameter array
        out = da.map_blocks(
            _run_model_chunk,
            z,
            model=self.model,
            sim_shapes=self.sim_shapes,
            fail_on_non_finite=self.fail_on_non_finite,
            drop_axis=1,
            dtype=np.object,
        )

        # FIXME: Deprecated?
        #        print("Simulator: Running...")
        #        bag = db.from_sequence(z, npartitions=npartitions)
        #        bag = bag.map(_run_one_sample, self.model, self.fail_on_non_finite)
        #        result = bag.compute(scheduler=self.client or "processes")
        #        print("Simulator: ...done.")
        #        return result

        # split result dictionary and simulation status array
        results = out.map_blocks(getitem, 0, dtype=np.object)
        status = out.map_blocks(getitem, 1, meta=np.array(()), dtype=np.int)

        # unpack array of dictionaries to dictionary of arrays
        result_dict = {}
        for obs, shape in self.sim_shapes.items():
            result_dict[obs] = results.map_blocks(
                getitem,
                obs,
                new_axis=[i + 1 for i in range(len(shape))],
                chunks=(z.chunks[0], *shape),
                meta=np.array(()),
                dtype=np.float,
            )

        sources = [result_dict[k] for k in self.sim_shapes.keys()]
        targets = [sims[k] for k in self.sim_shapes.keys()]

        if collect_in_memory:
            # submit computation and collect results
            *sources, status = self.client.compute([*sources, status], sync=True)

            # update simulation results
            for source, target in zip(sources, targets):
                target[indices.tolist()] = source

            # finally, update the simulation status
            sim_status[indices.tolist()] = status

        else:
            sources = da.store(
                sources=sources,
                targets=targets,
                regions=(indices.tolist(),),
                lock=False,
                compute=False,
                return_stored=True,
            )

            # submit computation
            *sources, status = self.client.persist([*sources, status])

            # the following dummy array is generated after results are stored.
            zeros_when_done = [
                source.map_blocks(
                    lambda x: np.zeros(x.shape[0], dtype=np.int),
                    chunks=(source.chunks[0],),
                    drop_axis=[i for i in range(1, source.ndim)],
                    meta=np.array((), dtype=np.int),
                    dtype=np.int,
                )
                for source in sources
            ]
            status = sum([*zeros_when_done, status])
            status = status.store(
                target=sim_status,
                regions=(indices.tolist(),),
                lock=False,
                compute=False,
                return_stored=True,
            )
            # when the simulation results are stored, we can update the status
            status = self.client.persist(status)
            fire_and_forget(status)

    @classmethod
    def from_command(
        cls,
        command: str,
        set_input_method: Callable,
        get_output_method: Callable,
        tmpdir: PathType = None,
        **kwargs,
    ):  # TODO Christoph typing
        """Convenience function to setup a command-line simulator

        Args:
            command: command line simulator
            set_input_method: method to prepare simulator input
            get_output_method: method to retrieve results from the simulator output
            tmpdir: temporary directory where to run the simulator instances
                (one in each subdir). tmpdir must exist.
        """
        command_args = shlex.split(command)

        def model(z):
            """
            Closure to run an instance of the simulator

            Args:
                z (array-like): input parameters for the model
            """
            with tempfile.TemporaryDirectory(dir=tmpdir) as tmpdirname:
                cwd = os.getcwd()
                os.chdir(tmpdirname)
                input = set_input_method(z)
                res = subprocess.run(
                    command_args,
                    capture_output=True,
                    input=input,
                    text=True,
                    check=True,
                )
                output = get_output_method(res.stdout, res.stderr)
                os.chdir(cwd)
            return output

        return cls(model=model, **kwargs)

    @classmethod
    def from_model(
        cls, model: ForwardModelType, prior: Prior, fail_on_non_finite: bool = True
    ):
        """Convenience function to instantiate a Simulator with the correct sim_shapes.

        Args:
            model: simulator model.
            prior: model prior.
            fail_on_non_finite: whether return an invalid code if simulation
                returns NaN or infinite, default True

        Note:
            The simulator model is run once in order to infer observable shapes from the output.
        """
        obs = model(prior.sample(1)[0])
        sim_shapes = {k: v.shape for k, v in obs.items()}

        return cls(
            model=model, sim_shapes=sim_shapes, fail_on_non_finite=fail_on_non_finite
        )

    def set_dask_cluster(self, cluster=None) -> None:
        """Connect to Dask cluster.

        Args:
            cluster: cluster address or Cluster object from dask.distributed
                (default is LocalCluster)
        """
        if not (self.cluster is None and self.client is not None):
            self.client = Client(cluster)


def _run_model_chunk(
    z: np.ndarray,
    model: Callable,
    sim_shapes: SimShapeType,
    fail_on_non_finite: bool,
):
    """Run the model over a set of input parameters.

    Args:
        z: array with the input parameters. Should have shape (num. samples,
            num. parameters)
        model: simulator model function
        sim_shapes: map of simulator's output names to shapes
        fail_on_non_finite: whether return an invalid code if simulation
            returns NaN or infinite, default True
    Returns:
        x: dictionary with the output of the simulations
        status: array with the simulation status
    """
    chunk_size = len(z)
    x = {obs: np.full((chunk_size, *shp), np.nan) for obs, shp in sim_shapes.items()}
    status = np.zeros(len(z), dtype=np.int)
    for i, z_i in enumerate(z):
        out = model(z_i)
        _sim_stat = _get_sim_status(out, fail_on_non_finite)
        for obs, val in out.items():
            x[obs][i] = val
        status[i] = _sim_stat
    return x, status


def _get_sim_status(x: Mapping[str, Array], fail_on_non_finite: bool) -> int:
    """Did the simulation fail?"""

    assert isinstance(x, dict), "Simulators must return a dictionary."

    if any([v is None for v in x.values()]):
        return SimulationStatus.FAILED
    elif fail_on_non_finite and not all_finite(x):
        return SimulationStatus.FAILED
    else:
        return SimulationStatus.FINISHED<|MERGE_RESOLUTION|>--- conflicted
+++ resolved
@@ -52,11 +52,7 @@
         self.pnames = pnames
         self.sim_shapes = sim_shapes
 
-<<<<<<< HEAD
-    def _run(self, v, sims, sim_status, indices) -> None:
-=======
-    def _run(self, v, sims, sim_status, indices, **kwargs):
->>>>>>> 434de5b2
+    def _run(self, v, sims, sim_status, indices, **kwargs) -> None:
         """Run the simulator on the input parameters.
 
         Args:
