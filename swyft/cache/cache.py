--- conflicted
+++ resolved
@@ -405,13 +405,8 @@
 
     def simulate(
         self,
-<<<<<<< HEAD
-        idx,
         simulator,
-=======
-        simulator: Callable,
         indices: Optional[List[int]] = None,
->>>>>>> 19e907df
         fail_on_non_finite: bool = True,
         max_attempts: int = 1000,
     ) -> None:
@@ -431,41 +426,25 @@
         if len(idx) == 0:
             if verbosity() >= 2:
                 print("No simulations required.")
-<<<<<<< HEAD
-            return True
-
-        # Parameter dict to list
-        z = [{k: v[i] for k, v in self.z.items()} for i in idx]
-        res = simulator.run(z)
-        x_all, validity = list(zip(*res))  # TODO: check other data formats
-
-        for i, x, v in zip(idx, x_all, validity):
-            if v == 0:
-                self._add_sim(i, x)
-            else:
-                self._failed_sim(i)
-=======
         else:
-            for i in tqdm(idx, desc="Simulate"):
-                z = {k: v[i] for k, v in self.z.items()}
-                x = simulator(z)
-                success = self.did_simulator_succeed(x, fail_on_non_finite)
-                if success:
+            z = [{k: v[i] for k, v in self.z.items()} for i in idx]
+            res = simulator.run(z)
+            x_all, validity = list(zip(*res))  # TODO: check other data formats
+
+            for i, x, v in zip(idx, x_all, validity):
+                if v == 0:
                     self._add_sim(i, x)
                 else:
                     self._failed_sim(i)
 
         # some of the samples might be run by other processes - wait for these
         self.wait_for_simulations(indices)
->>>>>>> 19e907df
 
         if any(validity):
             warn(
                 f"Some simulations failed, despite {max_attempts} to resample them. They have been marked in the cache."
             )
 
-<<<<<<< HEAD
-=======
     def wait_for_simulations(self, indices):
         """
         Wait for a set of sample simulations to be finished.
@@ -478,32 +457,6 @@
             time.sleep(1)
             status = self.get_simulation_status(indices)
 
-    def resample_failed_simulations(
-        self, simulator: Callable, fail_on_non_finite: bool, max_attempts: int
-    ) -> None:
-        self._update()
-        if self.any_failed:
-            idx = self._get_indices_failed_simulations()
-            for i in tqdm(idx, desc="Fix failed sims"):
-                iters = 0
-                success = False
-                which_intensity = self.wu[i]
-                prior = self.intensities[which_intensity].prior
-                while not success and iters < max_attempts:
-                    param = prior.sample(1)
-                    z = {k: v[0] for k, v in param.items()}
-                    x = simulator(z)
-                    success = self.did_simulator_succeed(x, fail_on_non_finite)
-                    iters += 1
-                if success:
-                    self._replace(i, z, x)
-            return None
-        else:
-            if verbosity() >= 2:
-                print("No failed simulations.")
-            return None
-
->>>>>>> 19e907df
 
 class DirectoryCache(Cache):
     def __init__(
