--- conflicted
+++ resolved
@@ -108,7 +108,7 @@
         )
         self._R = 0  # Round counter
         self._N = None  # Training data points
-<<<<<<< HEAD
+        self._history = []
 
     def converged(self):
         return self._converged
@@ -116,9 +116,6 @@
     @property
     def obs(self):
         return self._obs
-=======
-        self._history = []
->>>>>>> 8a892a31
 
     @property
     def marginals(self):
@@ -222,14 +219,11 @@
             self._N = N
             self._R += 1
 
-<<<<<<< HEAD
         self._converged = True
         if verbosity() >= 0:
             print("--> Reached maximum number of rounds. <--")
 
-=======
-    @property
->>>>>>> 8a892a31
+    # NOTE: By convention properties are only quantites that we save in state_dict
     def requires_sim(self):
         return self._cache.requires_sim
 
