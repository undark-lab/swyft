--- conflicted
+++ resolved
@@ -67,20 +67,13 @@
             raise CoversTargetException
 
 
-<<<<<<< HEAD
+class SwyftModelForward:
     @abstractmethod
-=======
-class SwyftModelForward:
->>>>>>> 5ec5b55b
     def forward(self, trace):
         raise NotImplementedError
 
     def forward_afterburner(self, trace):
-<<<<<<< HEAD
         return trace
-=======
-        pass
->>>>>>> 5ec5b55b
 
     def _run(self, targets = None, conditions = {}, overwrite = False):
         trace = SwyftTrace(targets, conditions, overwrite = overwrite)
@@ -125,7 +118,6 @@
             out.append(result)
         return self._collate_output(out, dtype)
 
-<<<<<<< HEAD
     def __iter__(self):
         return self
 
@@ -133,8 +125,6 @@
         result = self._run()
         return {k: self._to_tensor(v, self.dtype) for k, v in result.items()}
 
-=======
->>>>>>> 5ec5b55b
 
 class SwyftModel:
     def _simulate(self, N, bounds = None, effective_prior = None):
@@ -393,7 +383,7 @@
 # RENAME? Dict: Str -> Tensor (N, event_shape), list {k: value}
 class SampleStore(dict):
     def __len__(self):
-        n = [len(v) for v in self.values()]
+        n = [len(v) for v in self.values()]I think I will likely anyway 
         assert all([x == n[0] for x in n]), "Inconsistent lengths in SampleStore"
         return n[0]
     
