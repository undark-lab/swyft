--- conflicted
+++ resolved
@@ -29,12 +29,9 @@
     "LogRatioEstimator_Ndim",
     "LogRatioEstimator_Autoregressive",
     "LogRatioEstimator_Gaussian",
-<<<<<<< HEAD
-    "LogRatioEstimator_Gaussian_Autoregressive_Z",
+#    "LogRatioEstimator_Gaussian_Autoregressive_Z",
     "LogRatioEstimator_Gaussian_Autoregressive_X",
     "LogRatioEstimator_Gaussian_Autoregressive_X_module_based",
-=======
->>>>>>> bd1a71b8
     "RectBoundSampler",
     "LogRatioEstimator_1dim_Gaussian",
 ]