--- conflicted
+++ resolved
@@ -523,8 +523,8 @@
 
         lrs = swyft.LogRatioSamples(logratios, a, self.varnames)
 
-<<<<<<< HEAD
         return lrs
+
 
 #class _LogRatioEstimator_Autoregressive_Gaussian_4factors(nn.Module):
 #    r"""Estimate Gaussian log-ratios with an autoregressive model, using four factor decomposition.
@@ -1280,7 +1280,4 @@
             epsilon = 0.5/D1.max().item()
         geda = swyft.utils.GEDASampler(epsilon, G1, D1*gamma, G1T, U2, D2, U2T)
         draws = geda.sample(N, steps = steps, reset = reset, initialize_with_Q2= initialize_with_Q2)
-        return draws
-=======
-        return lrs
->>>>>>> 393ed6ca
+        return draws