--- conflicted
+++ resolved
@@ -5,6 +5,7 @@
 import zarr
 
 from swyft import Prior
+from swyft.prior import get_uniform_prior
 from swyft.store.simulator import DaskSimulator, SimulationStatus, Simulator
 from swyft.store.store import DirectoryStore, MemoryStore
 
@@ -32,7 +33,7 @@
 sim_multi_out = Simulator(
     model_multi_out, parameter_names=["a", "b"], sim_shapes=dict(x1=(10,), x2=(2, 5))
 )
-prior = Prior(lambda u: u * np.array([1.0, 0.5]), zdim=2)
+prior = get_uniform_prior(np.zeros(2), np.array([1.0, 0.5]))
 
 
 class TestStoreIO:
@@ -92,14 +93,11 @@
 
 
 class TestStoreRun:
-<<<<<<< HEAD
-=======
     def test_store_add(self):
         store = MemoryStore(simulator=sim_multi_out)
         store.add(20, prior)
-        assert store.sims.x1.shape[0]>0
+        assert store.sims.x1.shape[0] > 0
 
->>>>>>> 8a6d53e3
     def test_memory_store_simulate(self):
         store = MemoryStore(simulator=sim_multi_out)
         indices = store.sample(100, prior, add=True)
